--- conflicted
+++ resolved
@@ -45,7 +45,6 @@
 /// Internal network utilities
 mod netutil;
 
-<<<<<<< HEAD
 /// DNS query type definitions
 pub mod query_type;
 
@@ -57,7 +56,7 @@
 
 /// Common error handling utilities
 pub mod error_utils;
-=======
+
 /// Enhanced error types for DNS operations
 pub mod errors;
 
@@ -65,5 +64,4 @@
 pub mod rate_limit;
 
 /// Health check and monitoring
-pub mod health;
->>>>>>> 255e0e35
+pub mod health;