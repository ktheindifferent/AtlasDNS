[package]
name = "atlas"
version = "0.0.1"
authors = ["emil", "p0indexter", "PixelCoda"]
edition = "2018"

[dependencies]
ascii = "1.0.0"
chrono = { version = "0.4.13", features = ["serde"] }
derive_more = "0.99.9"
getopts = "0.2.21"
handlebars = "3.3.0"
parking_lot = "0.12"
rand = "0.7.3"
regex = "1.3.9"
serde = { version = "1.0.114", features = ["derive"] }
serde_derive = "1.0.114"
serde_json = "1.0.57"
tiny_http = { version = "0.11.0", features = ["ssl"] }
log = "0.4.14"
simple_logger = { git = "https://github.com/PixelCoda/rust-simple_logger.git", version = "1.13.6" }
# acme2 = "0.5"  # Temporarily disabled - needs API adjustments
openssl = "0.10"
tokio = { version = "1", features = ["full"] }
reqwest = { version = "0.11", features = ["json"] }
base64 = "0.13"
<<<<<<< HEAD
uuid = { version = "1.4", features = ["v4", "serde"] }
sha2 = "0.10"
=======
sudo = "0.6"

[target.'cfg(windows)'.dependencies]
windows = { version = "0.48", features = ["Win32_Foundation", "Win32_Security", "Win32_System_Threading"] }
>>>>>>> 522db047
<|MERGE_RESOLUTION|>--- conflicted
+++ resolved
@@ -24,12 +24,9 @@
 tokio = { version = "1", features = ["full"] }
 reqwest = { version = "0.11", features = ["json"] }
 base64 = "0.13"
-<<<<<<< HEAD
 uuid = { version = "1.4", features = ["v4", "serde"] }
 sha2 = "0.10"
-=======
 sudo = "0.6"
 
 [target.'cfg(windows)'.dependencies]
-windows = { version = "0.48", features = ["Win32_Foundation", "Win32_Security", "Win32_System_Threading"] }
->>>>>>> 522db047
+windows = { version = "0.48", features = ["Win32_Foundation", "Win32_Security", "Win32_System_Threading"] }