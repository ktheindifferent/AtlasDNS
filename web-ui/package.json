--- conflicted
+++ resolved
@@ -19,17 +19,10 @@
     "@mui/material": "^5.14.1",
     "@mui/x-charts": "^6.0.0",
     "@mui/x-data-grid": "^6.10.0",
-<<<<<<< HEAD
-    "@mui/x-date-pickers": "^6.20.2",
-    "@reduxjs/toolkit": "^1.9.5",
-    "@tanstack/react-query": "^4.32.0",
-    "@tanstack/react-query-devtools": "^4.32.0",
-=======
     "@mui/x-date-pickers": "^8.10.0",
     "@reduxjs/toolkit": "^1.9.5",
     "@tanstack/react-query": "^4.32.0",
     "@tanstack/react-query-devtools": "^5.85.3",
->>>>>>> a1f07095
     "ajv": "^8.17.1",
     "axios": "^1.4.0",
     "chart.js": "^4.3.0",
