--- conflicted
+++ resolved
@@ -34,11 +34,8 @@
   Map,
   Security,
   Monitor,
-<<<<<<< HEAD
-=======
   Speed,
   Notifications,
->>>>>>> b151ade7
   AccountCircle,
   Logout,
   ChevronLeft,
@@ -48,13 +45,10 @@
 import { useAuth } from '../contexts/AuthContext';
 import { useSelector } from 'react-redux';
 import { RootState } from '../store';
-<<<<<<< HEAD
 import NotificationBell from './NotificationCenter/NotificationBell';
-=======
 import MobileLayout from './MobileLayout';
 import { GestureShortcuts } from './gestures/GestureShortcuts';
 import UserPresence from './collaboration/UserPresence';
->>>>>>> b151ade7
 
 const drawerWidth = 240;
 
@@ -188,13 +182,10 @@
             {navigationItems.find(item => item.path === location.pathname)?.text || 'Atlas DNS'}
           </Typography>
 
-<<<<<<< HEAD
-          <Box sx={{ display: 'flex', alignItems: 'center', gap: 1 }}>
+          <UserPresence maxDisplay={3} />
+
+          <Box sx={{ display: 'flex', alignItems: 'center', gap: 1, ml: 2 }}>
             <NotificationBell color="inherit" />
-=======
-          <UserPresence maxDisplay={3} />
-
-          <Box sx={{ display: 'flex', alignItems: 'center', gap: 1, ml: 2 }}>
             <Tooltip title="Notifications">
               <IconButton color="inherit" onClick={handleNotificationOpen}>
                 <Badge badgeContent={unreadCount} color="error">
@@ -202,7 +193,6 @@
                 </Badge>
               </IconButton>
             </Tooltip>
->>>>>>> b151ade7
 
             <Tooltip title="Account">
               <IconButton onClick={handleUserMenuOpen} sx={{ p: 0 }}>
