import React, { Suspense, lazy, useEffect } from 'react';
import { BrowserRouter as Router, Routes, Route, Navigate } from 'react-router-dom';
import { QueryClient, QueryClientProvider } from '@tanstack/react-query';
import { ReactQueryDevtools } from '@tanstack/react-query-devtools';
import { Provider } from 'react-redux';
import { ThemeProvider, CssBaseline } from '@mui/material';
import { SnackbarProvider } from 'notistack';
import { LocalizationProvider } from '@mui/x-date-pickers/LocalizationProvider';
import { AdapterDateFns } from '@mui/x-date-pickers/AdapterDateFns';

import { store } from './store';
import { theme } from './theme';
import { AuthProvider } from './contexts/AuthContext';
import { WebSocketProvider } from './contexts/WebSocketContext';
import { CollaborationProvider } from './contexts/CollaborationContext';
import PrivateRoute from './components/PrivateRoute';
import Layout from './components/Layout';
import LoadingScreen from './components/LoadingScreen';
import { PWAInstallPrompt } from './components/PWAInstallPrompt';
import { OfflineIndicator } from './components/OfflineIndicator';
import { UpdateNotification } from './components/UpdateNotification';
<<<<<<< HEAD
import HelpSystem from './components/HelpSystem';
=======
import RealTimeNotifications from './components/collaboration/RealTimeNotifications';
>>>>>>> 99c32261

// Lazy load pages for code splitting
const Dashboard = lazy(() => import('./pages/Dashboard'));
const DashboardDemo = lazy(() => import('./pages/DashboardDemo'));
const AdvancedDashboard = lazy(() => import('./pages/AdvancedDashboard'));
const Zones = lazy(() => import('./pages/Zones'));
const Records = lazy(() => import('./pages/Records'));
const HealthChecks = lazy(() => import('./pages/HealthChecks'));
const TrafficPolicies = lazy(() => import('./pages/TrafficPolicies'));
const Analytics = lazy(() => import('./pages/Analytics'));
const Settings = lazy(() => import('./pages/Settings'));
const Login = lazy(() => import('./pages/Login'));
const Users = lazy(() => import('./pages/Users'));
const Logs = lazy(() => import('./pages/Logs'));
const GeoDNS = lazy(() => import('./pages/GeoDNS'));
const DNSSec = lazy(() => import('./pages/DNSSec'));
const Monitoring = lazy(() => import('./pages/Monitoring'));
const GestureDemo = lazy(() => import('./pages/GestureDemo'));
const DNSFlowAnalyzer = lazy(() => import('./components/DNSFlowAnalyzer'));
const Performance = lazy(() => import('./pages/Performance'));

// Create a client
const queryClient = new QueryClient({
  defaultOptions: {
    queries: {
      refetchOnWindowFocus: false,
      retry: 3,
      staleTime: 5 * 60 * 1000, // 5 minutes
      cacheTime: 10 * 60 * 1000, // 10 minutes
    },
  },
});

function App() {
  useEffect(() => {
    // Hide app shell loader when app is ready
    const loader = document.getElementById('app-shell-loader');
    if (loader) {
      loader.style.display = 'none';
    }
  }, []);

  return (
    <Provider store={store}>
      <QueryClientProvider client={queryClient}>
        <ThemeProvider theme={theme}>
          <LocalizationProvider dateAdapter={AdapterDateFns}>
            <SnackbarProvider 
              maxSnack={3}
              anchorOrigin={{
                vertical: 'bottom',
                horizontal: 'right',
              }}
            >
              <CssBaseline />
              <Router>
                <AuthProvider>
                  <WebSocketProvider>
<<<<<<< HEAD
                    <HelpSystem>
                      <OfflineIndicator />
                      <PWAInstallPrompt />
                      <UpdateNotification />
                      <Suspense fallback={<LoadingScreen />}>
                        <Routes>
=======
                    <CollaborationProvider>
                      <OfflineIndicator />
                      <PWAInstallPrompt />
                      <UpdateNotification />
                      <RealTimeNotifications />
                      <Suspense fallback={<LoadingScreen />}>
                      <Routes>
>>>>>>> 99c32261
                        <Route path="/login" element={<Login />} />
                        <Route
                          path="/"
                          element={
                            <PrivateRoute>
                              <Layout />
                            </PrivateRoute>
                          }
                        >
                          <Route index element={<Navigate to="/dashboard" replace />} />
                          <Route path="dashboard" element={<Dashboard />} />
                          <Route path="dashboard-demo" element={<DashboardDemo />} />
                          <Route path="advanced-dashboard" element={<AdvancedDashboard />} />
                          <Route path="gesture-demo" element={<GestureDemo />} />
                          <Route path="zones" element={<Zones />} />
                          <Route path="zones/:zoneId/records" element={<Records />} />
                          <Route path="health-checks" element={<HealthChecks />} />
                          <Route path="traffic-policies" element={<TrafficPolicies />} />
                          <Route path="analytics" element={<Analytics />} />
                          <Route path="geodns" element={<GeoDNS />} />
                          <Route path="dnssec" element={<DNSSec />} />
                          <Route path="monitoring" element={<Monitoring />} />
                          <Route path="gesture-demo" element={<GestureDemo />} />
                          <Route path="dns-flow-analyzer" element={<DNSFlowAnalyzer />} />
                          <Route path="performance" element={<Performance />} />
                          <Route path="logs" element={<Logs />} />
                          <Route path="users" element={<Users />} />
                          <Route path="settings" element={<Settings />} />
                        </Route>
                      </Routes>
                    </Suspense>
<<<<<<< HEAD
                    </HelpSystem>
=======
                    </CollaborationProvider>
>>>>>>> 99c32261
                  </WebSocketProvider>
                </AuthProvider>
              </Router>
              <ReactQueryDevtools initialIsOpen={false} />
            </SnackbarProvider>
          </LocalizationProvider>
        </ThemeProvider>
      </QueryClientProvider>
    </Provider>
  );
}

export default App;<|MERGE_RESOLUTION|>--- conflicted
+++ resolved
@@ -19,11 +19,8 @@
 import { PWAInstallPrompt } from './components/PWAInstallPrompt';
 import { OfflineIndicator } from './components/OfflineIndicator';
 import { UpdateNotification } from './components/UpdateNotification';
-<<<<<<< HEAD
 import HelpSystem from './components/HelpSystem';
-=======
 import RealTimeNotifications from './components/collaboration/RealTimeNotifications';
->>>>>>> 99c32261
 
 // Lazy load pages for code splitting
 const Dashboard = lazy(() => import('./pages/Dashboard'));
@@ -82,22 +79,14 @@
               <Router>
                 <AuthProvider>
                   <WebSocketProvider>
-<<<<<<< HEAD
-                    <HelpSystem>
-                      <OfflineIndicator />
-                      <PWAInstallPrompt />
-                      <UpdateNotification />
-                      <Suspense fallback={<LoadingScreen />}>
-                        <Routes>
-=======
                     <CollaborationProvider>
-                      <OfflineIndicator />
-                      <PWAInstallPrompt />
-                      <UpdateNotification />
-                      <RealTimeNotifications />
-                      <Suspense fallback={<LoadingScreen />}>
-                      <Routes>
->>>>>>> 99c32261
+                      <HelpSystem>
+                        <OfflineIndicator />
+                        <PWAInstallPrompt />
+                        <UpdateNotification />
+                        <RealTimeNotifications />
+                        <Suspense fallback={<LoadingScreen />}>
+                          <Routes>
                         <Route path="/login" element={<Login />} />
                         <Route
                           path="/"
@@ -127,13 +116,10 @@
                           <Route path="users" element={<Users />} />
                           <Route path="settings" element={<Settings />} />
                         </Route>
-                      </Routes>
-                    </Suspense>
-<<<<<<< HEAD
-                    </HelpSystem>
-=======
+                          </Routes>
+                        </Suspense>
+                      </HelpSystem>
                     </CollaborationProvider>
->>>>>>> 99c32261
                   </WebSocketProvider>
                 </AuthProvider>
               </Router>
