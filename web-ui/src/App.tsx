import React, { Suspense, lazy, useEffect } from 'react';
import { BrowserRouter as Router, Routes, Route, Navigate } from 'react-router-dom';
import { QueryClient, QueryClientProvider } from '@tanstack/react-query';
import { ReactQueryDevtools } from '@tanstack/react-query-devtools';
import { Provider } from 'react-redux';
import { ThemeProvider, CssBaseline } from '@mui/material';
import { SnackbarProvider } from 'notistack';
import { LocalizationProvider } from '@mui/x-date-pickers/LocalizationProvider';
import { AdapterDateFns } from '@mui/x-date-pickers/AdapterDateFns';

import { store } from './store';
import { theme } from './theme';
import { AuthProvider } from './contexts/AuthContext';
import { WebSocketProvider } from './contexts/WebSocketContext';
import PrivateRoute from './components/PrivateRoute';
import Layout from './components/Layout';
import LoadingScreen from './components/LoadingScreen';
import { PWAInstallPrompt } from './components/PWAInstallPrompt';
import { OfflineIndicator } from './components/OfflineIndicator';
import { UpdateNotification } from './components/UpdateNotification';

// Lazy load pages for code splitting
const Dashboard = lazy(() => import('./pages/Dashboard'));
<<<<<<< HEAD
const DashboardDemo = lazy(() => import('./pages/DashboardDemo'));
=======
const AdvancedDashboard = lazy(() => import('./pages/AdvancedDashboard'));
>>>>>>> 70eb9f02
const Zones = lazy(() => import('./pages/Zones'));
const Records = lazy(() => import('./pages/Records'));
const HealthChecks = lazy(() => import('./pages/HealthChecks'));
const TrafficPolicies = lazy(() => import('./pages/TrafficPolicies'));
const Analytics = lazy(() => import('./pages/Analytics'));
const Settings = lazy(() => import('./pages/Settings'));
const Login = lazy(() => import('./pages/Login'));
const Users = lazy(() => import('./pages/Users'));
const Logs = lazy(() => import('./pages/Logs'));
const GeoDNS = lazy(() => import('./pages/GeoDNS'));
const DNSSec = lazy(() => import('./pages/DNSSec'));
const Monitoring = lazy(() => import('./pages/Monitoring'));

// Create a client
const queryClient = new QueryClient({
  defaultOptions: {
    queries: {
      refetchOnWindowFocus: false,
      retry: 3,
      staleTime: 5 * 60 * 1000, // 5 minutes
      cacheTime: 10 * 60 * 1000, // 10 minutes
    },
  },
});

function App() {
  useEffect(() => {
    // Hide app shell loader when app is ready
    const loader = document.getElementById('app-shell-loader');
    if (loader) {
      loader.style.display = 'none';
    }
  }, []);

  return (
    <Provider store={store}>
      <QueryClientProvider client={queryClient}>
        <ThemeProvider theme={theme}>
          <LocalizationProvider dateAdapter={AdapterDateFns}>
            <SnackbarProvider 
              maxSnack={3}
              anchorOrigin={{
                vertical: 'bottom',
                horizontal: 'right',
              }}
            >
              <CssBaseline />
              <Router>
                <AuthProvider>
                  <WebSocketProvider>
                    <OfflineIndicator />
                    <PWAInstallPrompt />
                    <UpdateNotification />
                    <Suspense fallback={<LoadingScreen />}>
                      <Routes>
                        <Route path="/login" element={<Login />} />
                        <Route
                          path="/"
                          element={
                            <PrivateRoute>
                              <Layout />
                            </PrivateRoute>
                          }
                        >
                          <Route index element={<Navigate to="/dashboard" replace />} />
                          <Route path="dashboard" element={<Dashboard />} />
<<<<<<< HEAD
                          <Route path="dashboard-demo" element={<DashboardDemo />} />
=======
                          <Route path="advanced-dashboard" element={<AdvancedDashboard />} />
>>>>>>> 70eb9f02
                          <Route path="zones" element={<Zones />} />
                          <Route path="zones/:zoneId/records" element={<Records />} />
                          <Route path="health-checks" element={<HealthChecks />} />
                          <Route path="traffic-policies" element={<TrafficPolicies />} />
                          <Route path="analytics" element={<Analytics />} />
                          <Route path="geodns" element={<GeoDNS />} />
                          <Route path="dnssec" element={<DNSSec />} />
                          <Route path="monitoring" element={<Monitoring />} />
                          <Route path="logs" element={<Logs />} />
                          <Route path="users" element={<Users />} />
                          <Route path="settings" element={<Settings />} />
                        </Route>
                      </Routes>
                    </Suspense>
                  </WebSocketProvider>
                </AuthProvider>
              </Router>
              <ReactQueryDevtools initialIsOpen={false} />
            </SnackbarProvider>
          </LocalizationProvider>
        </ThemeProvider>
      </QueryClientProvider>
    </Provider>
  );
}

export default App;<|MERGE_RESOLUTION|>--- conflicted
+++ resolved
@@ -21,11 +21,8 @@
 
 // Lazy load pages for code splitting
 const Dashboard = lazy(() => import('./pages/Dashboard'));
-<<<<<<< HEAD
 const DashboardDemo = lazy(() => import('./pages/DashboardDemo'));
-=======
 const AdvancedDashboard = lazy(() => import('./pages/AdvancedDashboard'));
->>>>>>> 70eb9f02
 const Zones = lazy(() => import('./pages/Zones'));
 const Records = lazy(() => import('./pages/Records'));
 const HealthChecks = lazy(() => import('./pages/HealthChecks'));
@@ -92,11 +89,8 @@
                         >
                           <Route index element={<Navigate to="/dashboard" replace />} />
                           <Route path="dashboard" element={<Dashboard />} />
-<<<<<<< HEAD
                           <Route path="dashboard-demo" element={<DashboardDemo />} />
-=======
                           <Route path="advanced-dashboard" element={<AdvancedDashboard />} />
->>>>>>> 70eb9f02
                           <Route path="zones" element={<Zones />} />
                           <Route path="zones/:zoneId/records" element={<Records />} />
                           <Route path="health-checks" element={<HealthChecks />} />
